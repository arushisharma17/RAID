import csv
import re
from typing import List
from tree_sitter import Language, Parser, Node
import tree_sitter_java as tsjava
import tree_sitter_python as tspython
import pandas as pd
import json

<<<<<<< HEAD
# from label_dictionary import LabelDictionary
from .label_dictionary import LabelDictionary
=======
from label_dictionary import LabelDictionary
>>>>>>> f84829be


class PatternExtractor:

    def __init__(self):

        self.cases = {
            'single_letter': '^[a-zA-Z]$',
            'camel_case': '^[a-z][a-z]*(?:[A-Z][a-z0-9]+)*[a-zA-Z]?$',
            'pascal_case': '^([A-Z][a-z]+)*[A-Z][a-z]*$',
            'snake_case': '^[a-z]+(_[a-z]+)*$',
            'screaming_snake_case': '^[A-Z]+(_[A-Z]+)*$',
            'prefix': '^(get|set)[A-Za-z]+$',
            'numeric': '^[a-zA-Z].+[0-9]+$',
        }




    def check_token(self, token, regex):
        pattern = self.cases[regex]
        return bool(re.match(pattern, token))


    def find_label_with_regex(self, token):
        for key in self.cases:
            if self.check_token(token, key):
                return key
        return 'O'


    def search_for_ancestor_type(self, leaf_node, type_to_search):
        cursor = leaf_node
        while cursor.parent:
            if cursor.type == type_to_search:
                return cursor.type
            else:
                cursor = cursor.parent
        if cursor.type == type_to_search:
            return cursor.type
        return leaf_node.type# if leaf_node.type != str(leaf_node.text)[2:-1] else leaf_node.parent.type




    def get_nodes_at_level(self, node, target_level) -> List[Node]:
        """
        Extracts nodes at a given number of levels down.

        Parameters
        ----------
        node : tree_sitter.Node
            The root node of the AST.
        target_level : int
            The desired depth to retrieve.

        Returns
        -------
        List[Node]
            A list of nodes at the target level down.
        """

        def retrieve_nodes(node, target_level, current_level=0):
            nodes_at_level = []

            # if level is beyond tree, appends the leaf
            if current_level == target_level or node.child_count == 0:
                nodes_at_level.append(node)
            else:
                for child in node.children:
                    nodes_at_level.extend(retrieve_nodes(child, target_level, current_level + 1))

            return nodes_at_level

        # print('target level:', target_level)
        return retrieve_nodes(node, target_level)


    def find_bio_label_type(self, node) -> str:
        return node.grammar_name


    def extract_bio_labels_from_layer(self, source_code, language, depth=-1):
        """
        Parses the source code, then generates and displays the separate tokens and labels for a specific layer.
        Ignores specific labels.

        Parameters
        ----------
        source_code : bytes
            The code snippet to be parsed.
        language : str
            The language in which the code snippet should be parsed.
        depth : int, optional
            The desired depth to retrieve from the tree; the default value retrieves leaf nodes.
        """
        if language == 'java':
            code_language = Language(tsjava.language())
        elif language == 'python':
            code_language = Language(tspython.language())
        else:
            print("Please pick Java or Python as a language.")
            return
        parser = Parser(code_language)

        tree = parser.parse(source_code)
        root_node = tree.root_node

        leaf_nodes = self.get_nodes_at_level(root_node, depth)
        leaf_labels = []
        bio = []
        prev = None
        b_clause = False
        for i, node in enumerate(leaf_nodes):
            name = self.find_bio_label_type(node)
            leaf_text = str(node.text)[2:-1]
            leaf_labels.append(self.find_label_with_regex(leaf_text) if node.type == 'identifier' else 'O')

            if node.child_count == 0 or (node.type == leaf_text and i > 0 and (prev != name)
                    and len(leaf_text) == 1 and not leaf_labels[-1] == 'single_letter'):
                bio.append(leaf_text + ": O-" + name)
                b_clause = False
            elif i > 0 and b_clause and not (node == node.parent.child(0)):
                bio.append(leaf_text + ": I-" + name)
            else:
                bio_type = 'B'
                bio.append(leaf_text + ": " + bio_type + '-' + name)
                prev = name
                b_clause = True

        token_data = []
        label_data = []
        for element in bio:
            split_element = element.split(": ")
            token_data.append(split_element[0])
            label_data.append(split_element[1])

        data = {"TOKEN": token_data,
                "LABEL": label_data,
                "REGEX": leaf_labels}

        df = pd.DataFrame(data)
        with pd.option_context('display.max_rows', None, 'display.max_columns', None):
            print(df)
        print('\n')

        return token_data, label_data, leaf_labels


    def create_tree_json(self, source_code, language, name):
        """
        Generates JSON in tree format of tokens and labels for source code.

        Parameters
        ----------
        source_code : bytes
            The code snippet to be parsed.
        language : str
            The language in which the code snippet should be parsed.
        name : str
            The desired name of the json file.
        """
        if language == 'java':
            code_language = Language(tsjava.language())
        elif language == 'python':
            code_language = Language(tspython.language())
        else:
            print("Please pick Java or Python as a language.")
            return
        parser = Parser(code_language)
        tree = parser.parse(source_code)
        root_node = tree.root_node
        label_dictionary = LabelDictionary()

        def tree_to_dict(node):
            # Convert the current node's attributes into a dictionary
            node_dict = {
                'token': str(node.text)[2:-1],
                'label': label_dictionary.convert_label(self.find_bio_label_type(node)),
                'sub_tokens': []
            }

            # Recursively convert each child and append to the 'children' list
            for child in node.children:
                node_dict['sub_tokens'].append(tree_to_dict(child))

            return node_dict


        tree_dict = tree_to_dict(root_node)
        with open(name + '.json', 'w') as json_file:
            json.dump(tree_dict, json_file, indent=4)


    def search_for_type(self, node_type, leaf_nodes, label_dictionary):
        """
        For the given node type, returns list of labels for all leaves.

        Parameters
        ----------
        node_type : str
            The node type (non-leaf) to be parsed.
        leaf_nodes : List[Node]
            The list of leaf nodes.
        label_dictionary : LabelDictionary
            Label dictionary to be used for converting labels to desired format.

        Returns
        -------
        List[str]
            A list of labels with BIO label and parameter for each leaf.
        """
        bio = []
        prev = None
        for node in leaf_nodes:
            label_type = self.search_for_ancestor_type(node, node_type)
            if label_type == node_type:
                bio_label = 'I' if prev == label_type else 'B'
            else:
                bio_label = 'O'
            bio.append(bio_label + '-' + label_dictionary.convert_label(label_type))

            if prev == node_type and prev != label_type:
                bio[-2] = 'O' + bio[-2][1:]  # last label is always O

            prev = label_type

        if prev == node_type:
            bio[-1] = 'O' + bio[-1][1:]  # last label is always O

        return bio


    def regex_conversion(self, token):
        if re.search(r'\\u[0-9A-Fa-f]{4}', str(token)[2:-1]):
            return re.sub(r'\x00', r'\\u0000',
                          re.sub(r'\n?([^\x00-\x7F]+)\n?', '', token.decode('ascii').strip()))
        return re.sub(r'\x00', r'\\u0000',
               re.sub(r'\n?([^\x00-\x7F]+)\n?', '', token.decode('raw_unicode_escape').strip()))


    def get_all_bio_labels(self, source_code, language, file_name):
        """
        For all non-leaf labels, generates BIO labels with parameters for tokens and sends to CSV file.

        Parameters
        ----------
        source_code : bytes
            The source code to be parsed.
        language : str
            Language for the source code to be parsed in.
        file_name : str
            File name for generated CSV.
        """
        if language == 'java':
            code_language = Language(tsjava.language())
        elif language == 'python':
            code_language = Language(tspython.language())
        else:
            print("Please pick Java or Python as a language.")
            return
        parser = Parser(code_language)
        label_dictionary = LabelDictionary()
        tree = parser.parse(source_code)
        root_node = tree.root_node
        leaf_nodes = self.get_nodes_at_level(root_node, -1)

        data = {
            'TOKEN': [
                # re.sub(r'\x00', r'\\u0000',
                #        re.sub(r'\n?([^\x00-\x7F]+)\n?', '', node.text.decode('raw_unicode_escape').strip()))
                # for node in leaf_nodes

                self.regex_conversion(node.text) for node in leaf_nodes

                # self.unicode_escape_preserve_case(node.text) for node in leaf_nodes
            ],
            'REGEX': [self.find_label_with_regex(str(node.text)[2:-1]) for node in leaf_nodes]
        }

        for non_leaf_type in label_dictionary.non_leaf_types:
            bio = self.search_for_type(non_leaf_type, leaf_nodes, label_dictionary)
            data[non_leaf_type.upper()] = bio

        df = pd.DataFrame(data)
<<<<<<< HEAD
        with pd.option_context('display.max_rows', None, 'display.max_columns', None):
            print(df)
        print('\n')
=======
        # with pd.option_context('display.max_rows', None, 'display.max_columns', None):
        #     print(df)
        # print('\n')
>>>>>>> f84829be

        df.to_csv(file_name + '.csv', index=False, escapechar='\\')

        with open(file_name + '.csv', mode='r') as file:
            csv_file = csv.reader(file)
            lines = []
            for line in csv_file:
                line[0] = line[0].replace('\\\\u', '\\u')
                # line[0] = re.sub(r'\\(u)\b', r'\1', line[0])
                # line[0] = re.sub(r'\\\\("|\'|)\b', r'\1', line[0])
                sub_re = re.sub(r'\\\\([nrt"\'])', r'\\\1', line[0])
                fl = sub_re != line[0]
                line[0] = sub_re
                if fl:
                    line[0] = re.sub(r'\\\\\\(?=\S)', 'FILL_WITH_ONE_SLASH', line[0])
                    line[0] = line[0].replace('FILL_WITH_ONE_SLASH', '\\\\')
                else:
                    line[0] = re.sub(r'\\\\\\(?=\S)', '\\\\', line[0])
                lines.append(line)

        # Write updated lines back to the CSV file
        with open(file_name + '.csv', mode='w', newline='') as file:
            writer = csv.writer(file)
<<<<<<< HEAD
            writer.writerows(lines)
=======
            writer.writerows(lines)


# def main():
#     # could try splitting into an array by '\n', that could make it easier for leaves at least?
#     # source_code = b'''
#     # public class HelloWorld {
#     #     public static void main(String[] args) {
#     #         System.out.println("Hello, World!");
#     #     }
#     # }
#     # '''
#
#     # source_code = b'''
#     # for (int i = 0; i < 10; i++) {
#     #     System.out.println(i);
#     # }
#     # # '''
#
#     # source_code = b'''
#     # def add_numbers (a, b):
#     #     return a + b
#     # '''
#
#     # source_code = b'''
#     # # Comment about function
#     # '''
#
#     source_code = b'''
#     public int addNumbers(a, b) {
#         return a + b;
#     }
#     '''
#     e = PatternExtractor()
#     # e.extract_bio_labels_from_source_code(source_code, 'java')
#
#     e.get_all_bio_labels(source_code, 'java', 'test')
#     # e.create_tree_json(source_code, 'java', 'test')
#
#
# if __name__ == "__main__":
#     main()
>>>>>>> f84829be
<|MERGE_RESOLUTION|>--- conflicted
+++ resolved
@@ -7,12 +7,7 @@
 import pandas as pd
 import json
 
-<<<<<<< HEAD
-# from label_dictionary import LabelDictionary
-from .label_dictionary import LabelDictionary
-=======
 from label_dictionary import LabelDictionary
->>>>>>> f84829be
 
 
 class PatternExtractor:
@@ -298,15 +293,9 @@
             data[non_leaf_type.upper()] = bio
 
         df = pd.DataFrame(data)
-<<<<<<< HEAD
-        with pd.option_context('display.max_rows', None, 'display.max_columns', None):
-            print(df)
-        print('\n')
-=======
         # with pd.option_context('display.max_rows', None, 'display.max_columns', None):
         #     print(df)
         # print('\n')
->>>>>>> f84829be
 
         df.to_csv(file_name + '.csv', index=False, escapechar='\\')
 
@@ -330,9 +319,6 @@
         # Write updated lines back to the CSV file
         with open(file_name + '.csv', mode='w', newline='') as file:
             writer = csv.writer(file)
-<<<<<<< HEAD
-            writer.writerows(lines)
-=======
             writer.writerows(lines)
 
 
@@ -374,5 +360,4 @@
 #
 #
 # if __name__ == "__main__":
-#     main()
->>>>>>> f84829be
+#     main()