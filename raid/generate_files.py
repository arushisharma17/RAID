import csv
import re
import time

from extract_patterns import PatternExtractor
from label_dictionary import LabelDictionary
import os

start_time = time.time()

class TokenLabelFilesGenerator:
    def read_file(self, file_name):
        """
        Helper method that parses the contexts of a text file line by line and returns each element as a separate string.

        Parameters
        ----------
        file_name : str
            Name of the file.
        Returns
        -------
        List[str]
            A list of each element in the given text file.
        """
        with open(file_name, encoding="utf-8") as file:
            strings = []
            st = ''
            for line in file:
                line = re.sub(r'[^\x00-\x7F]+', '', line)
                # line = line.decode('utf-8', 'ignore').encode("utf-8")
                st += line
            strings.append(st)
        return strings


    def write_file(self, file_name, string, tokens, labels):
        """
        Helper method that writes to the .in and .label files.

        Parameters
        ----------
        file_name : str
            The name of the text file containing elements to be written to the .in and .label files.
        string : str
            The element to be parsed.
        tokens : List[str]
            The list of tokens to be parsed through.
        labels : List[str]
            The list of labels to be parsed through.
        """
        prev = 0
        token_index = 0
        token_str = ''
        token_iter = iter(tokens)
        cut_to_next_line = True
        with (open(file_name + '.in', 'a') as file_in, open(file_name + '.label', 'a') as file_labels,
              open(file_name + '.bio', 'w') as file_bio):
            lines = string.split('\n')
            line_enum = iter(lines)
            for i, line in enumerate(line_enum):
<<<<<<< HEAD
                if i == 5:
                    pass
                print(i)
                if len(line.strip()) == 0:
=======
                print(i)
                if len(line.strip()) == 0:  # if line is blank, add newline and skip
>>>>>>> f84829be
                    file_in.write('\n')
                    file_labels.write('\n')
                    file_labels.write('\n')
                    continue
                elif line.lstrip()[:2] == '/*' and len(tokens[prev:token_index+1]) > 0:  # special handling for multiline comments
                    file_in.write(' '.join(tokens[prev:token_index+1]).strip() + '\n')
                    file_labels.write(' '.join(label[2:] for label in labels[prev:token_index+1]).replace(' ', '') + '\n')
                    file_bio.write(' '.join(label[0] for label in labels[prev:token_index+1]).replace(' ', '') + '\n')
                    token_str = ''
                    for it in range(''.join(tokens[prev:token_index+1]).count('\n')):
                        next(line_enum)
                    prev = token_index + 1
                    token_index += 1
                    next(token_iter)
                    continue
<<<<<<< HEAD
                elif line.lstrip()[:2] == '/*' and len(tokens[prev:token_index+1]) > 0:
                    file_in.write(' '.join(tokens[prev:token_index+1]).strip() + '\n')
                    file_labels.write(' '.join(label[2:] for label in labels[prev:token_index+1]).replace(' ', '') + '\n')
                    file_bio.write(' '.join(label[0] for label in labels[prev:token_index+1]).replace(' ', '') + '\n')
                    token_str = ''
                    for it in range(''.join(tokens[prev:token_index+1]).count('\n')):
                        next(line_enum)
                    prev = token_index + 1
                    token_index += 1
                    next(token_iter)
                    continue
                line = line.replace(" ", "")
                while abs(prev - token_index < 500):  # temp condition
                    t = next(token_iter)
                    token_index += 1
                    stripped_t = t.replace(" ", "")
=======
                line = line.replace(" ", "")  # don't worry about spaces
                while abs(prev - token_index < 500):  # hard-coded stop if going on for too long
                    t = next(token_iter)
                    token_index += 1
                    stripped_t = t.replace(" ", "")

                    # sometimes extra forward slashes are added, deal with those
>>>>>>> f84829be
                    if stripped_t.startswith('\\\\') and len(stripped_t) > 2:
                        stripped_t = stripped_t.replace('\\\\', '\\')
                    token_str += stripped_t
                    test_token_str = token_str.replace('\\', '').strip()
                    test_line = line.replace('\\', '').strip().replace('\t', '')
                    t_count = t.count('\n')
<<<<<<< HEAD
                    if t_count > 0:
=======
                    if t_count > 0:  # if token is multiline
>>>>>>> f84829be
                        for it in range(t_count-1):
                            next(line_enum)
                        cut_to_next_line = line in t or line == token_str[:token_str.find('\n')]
                        break
<<<<<<< HEAD
                    elif test_line.endswith(test_token_str):
                        if not test_line.startswith(test_token_str) or test_line == test_token_str:
                            cut_to_next_line = True
                            break
                    elif len(test_token_str) > len(test_line):
=======
                    elif test_line.endswith(test_token_str):  # if the line and token_str are a match (ending with)
                        if not test_line.startswith(test_token_str) or test_line == test_token_str:
                            cut_to_next_line = True
                            break
                    elif len(test_token_str) > len(test_line):  # if token_str has become longer than the line, break
>>>>>>> f84829be
                        cut_to_next_line = True
                        break
                file_in.write(' '.join(tokens[prev:token_index]) + ' ')
                file_labels.write(' '.join(label[2:] for label in labels[prev:token_index]) + ' ')
                file_bio.write(' '.join(label[0] for label in labels[prev:token_index]) + ' ')
                print(f'{token_str}\nVS\n{line}')
                print('line break', cut_to_next_line)
<<<<<<< HEAD
                if cut_to_next_line:
                    file_in.write('\n')
                    file_labels.write('\n')
                    file_bio.write('\n')
                if token_str.find('\n') > -1 and cut_to_next_line:
                    next(line_enum)
                token_str = ''
                prev = token_index
=======
                if cut_to_next_line:  # if it's time to add a newline (sometimes tokens will start on the same line)
                    file_in.write('\n')
                    file_labels.write('\n')
                    file_labels.write('\n')
                    if token_str.find('\n') >= 0:
                        next(line_enum)
                token_str = ''  # reset token_str after a line is processed
                prev = token_index  # set current index for tokens
>>>>>>> f84829be


    def generate_in_label_bio_files(self, source_file, language, label_type):
        """
        Generates .in, .label, and .bio files for the given text file.

        Parameters
        ----------
        source_file : str
            The text file containing elements to be written to the .in and .label files.
        language : str
            The language to extra labels in.
        label_type : str
            The desired label (non-leaf) to be parsed.
        """
        label_dictionary = LabelDictionary()
        file_name = 'output/' + os.path.basename(source_file).split('.')[0]
        tokens = []
        bio_labels = []
        with (open(file_name + '.in', 'w') as file_in, open(file_name + '.label', 'w') as file_label,
              open(file_name + '.bio', 'w') as file_bio):
            file_in.write('')
            file_label.write('')
            file_bio.write('')


        strings = self.read_file(source_file)

        if not os.path.isfile(file_name + '.csv'):
            print("No CSV Found")
            extractor = PatternExtractor()
            # strings = self.read_file(source_file)
            for st in strings:
                extractor.get_all_bio_labels(bytes(st, encoding='utf8'), language, file_name)
        print("CSV Finished")
        elapsed_time = time.time() - start_time
        print(f"Elapsed time: {elapsed_time:.2f} seconds")

        with open(file_name + '.csv', mode='r') as file:
            csv_file = csv.reader(file)
            iter_csv = iter(csv_file)
            next(iter_csv)
            for i, lines in enumerate(iter_csv):
                tokens.append(lines[0])
                bio_labels.append(lines[label_dictionary.non_leaf_types[label_type]])
        print("Appending Finished")
        elapsed_time = time.time() - start_time
        print(f"Elapsed time: {elapsed_time:.2f} seconds")

        for st in strings:
            self.write_file(file_name, st, tokens, bio_labels)
        print("Writing Finished")
        elapsed_time = time.time() - start_time
        print(f"Elapsed time: {elapsed_time:.2f} seconds")


    def generate_json_file(self, source_file, language):
        """
        Generates .json file for the given file, listing tokens, their labels, and children recursively.

        Parameters
        ----------
        source_file : str
            The text file containing elements to be written to the .in and .label files.
        language : str
            The language to extra labels in.
        """
        extractor = PatternExtractor()
        file_name = 'output/' + os.path.basename(source_file).split('.')[0]
        strings = self.read_file(source_file)
        code = '\n'.join(strings)
<<<<<<< HEAD
        extractor.create_tree_json(bytes(code, encoding='utf8'), language, file_name)
=======
        extractor.create_tree_json(bytes(code, encoding='utf8'), language, file_name)


# def main():
#     g = TokenLabelFilesGenerator()
#     print("Generating In/Label/Bio")
#     elapsed_time = time.time() - start_time
#     print(f"Elapsed time: {elapsed_time:.2f} seconds")
#     g.generate_in_label_bio_files('input/source-code-cleaned.txt', 'java', 'program')
#     # g.generate_in_label_bio_files('input/for.txt', 'java', 'program')
#     # g.generate_json_file('input/small-src-chunck1.txt', 'java')
#
#
# if __name__ == "__main__":
#     main()
>>>>>>> f84829be
<|MERGE_RESOLUTION|>--- conflicted
+++ resolved
@@ -58,15 +58,8 @@
             lines = string.split('\n')
             line_enum = iter(lines)
             for i, line in enumerate(line_enum):
-<<<<<<< HEAD
-                if i == 5:
-                    pass
-                print(i)
-                if len(line.strip()) == 0:
-=======
                 print(i)
                 if len(line.strip()) == 0:  # if line is blank, add newline and skip
->>>>>>> f84829be
                     file_in.write('\n')
                     file_labels.write('\n')
                     file_labels.write('\n')
@@ -82,24 +75,6 @@
                     token_index += 1
                     next(token_iter)
                     continue
-<<<<<<< HEAD
-                elif line.lstrip()[:2] == '/*' and len(tokens[prev:token_index+1]) > 0:
-                    file_in.write(' '.join(tokens[prev:token_index+1]).strip() + '\n')
-                    file_labels.write(' '.join(label[2:] for label in labels[prev:token_index+1]).replace(' ', '') + '\n')
-                    file_bio.write(' '.join(label[0] for label in labels[prev:token_index+1]).replace(' ', '') + '\n')
-                    token_str = ''
-                    for it in range(''.join(tokens[prev:token_index+1]).count('\n')):
-                        next(line_enum)
-                    prev = token_index + 1
-                    token_index += 1
-                    next(token_iter)
-                    continue
-                line = line.replace(" ", "")
-                while abs(prev - token_index < 500):  # temp condition
-                    t = next(token_iter)
-                    token_index += 1
-                    stripped_t = t.replace(" ", "")
-=======
                 line = line.replace(" ", "")  # don't worry about spaces
                 while abs(prev - token_index < 500):  # hard-coded stop if going on for too long
                     t = next(token_iter)
@@ -107,35 +82,22 @@
                     stripped_t = t.replace(" ", "")
 
                     # sometimes extra forward slashes are added, deal with those
->>>>>>> f84829be
                     if stripped_t.startswith('\\\\') and len(stripped_t) > 2:
                         stripped_t = stripped_t.replace('\\\\', '\\')
                     token_str += stripped_t
                     test_token_str = token_str.replace('\\', '').strip()
                     test_line = line.replace('\\', '').strip().replace('\t', '')
                     t_count = t.count('\n')
-<<<<<<< HEAD
-                    if t_count > 0:
-=======
                     if t_count > 0:  # if token is multiline
->>>>>>> f84829be
                         for it in range(t_count-1):
                             next(line_enum)
                         cut_to_next_line = line in t or line == token_str[:token_str.find('\n')]
                         break
-<<<<<<< HEAD
-                    elif test_line.endswith(test_token_str):
-                        if not test_line.startswith(test_token_str) or test_line == test_token_str:
-                            cut_to_next_line = True
-                            break
-                    elif len(test_token_str) > len(test_line):
-=======
                     elif test_line.endswith(test_token_str):  # if the line and token_str are a match (ending with)
                         if not test_line.startswith(test_token_str) or test_line == test_token_str:
                             cut_to_next_line = True
                             break
                     elif len(test_token_str) > len(test_line):  # if token_str has become longer than the line, break
->>>>>>> f84829be
                         cut_to_next_line = True
                         break
                 file_in.write(' '.join(tokens[prev:token_index]) + ' ')
@@ -143,16 +105,6 @@
                 file_bio.write(' '.join(label[0] for label in labels[prev:token_index]) + ' ')
                 print(f'{token_str}\nVS\n{line}')
                 print('line break', cut_to_next_line)
-<<<<<<< HEAD
-                if cut_to_next_line:
-                    file_in.write('\n')
-                    file_labels.write('\n')
-                    file_bio.write('\n')
-                if token_str.find('\n') > -1 and cut_to_next_line:
-                    next(line_enum)
-                token_str = ''
-                prev = token_index
-=======
                 if cut_to_next_line:  # if it's time to add a newline (sometimes tokens will start on the same line)
                     file_in.write('\n')
                     file_labels.write('\n')
@@ -161,7 +113,6 @@
                         next(line_enum)
                 token_str = ''  # reset token_str after a line is processed
                 prev = token_index  # set current index for tokens
->>>>>>> f84829be
 
 
     def generate_in_label_bio_files(self, source_file, language, label_type):
@@ -233,9 +184,6 @@
         file_name = 'output/' + os.path.basename(source_file).split('.')[0]
         strings = self.read_file(source_file)
         code = '\n'.join(strings)
-<<<<<<< HEAD
-        extractor.create_tree_json(bytes(code, encoding='utf8'), language, file_name)
-=======
         extractor.create_tree_json(bytes(code, encoding='utf8'), language, file_name)
 
 
@@ -250,5 +198,4 @@
 #
 #
 # if __name__ == "__main__":
-#     main()
->>>>>>> f84829be
+#     main()